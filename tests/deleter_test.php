<?php
// This file is part of Moodle - http://moodle.org/
//
// Moodle is free software: you can redistribute it and/or modify
// it under the terms of the GNU General Public License as published by
// the Free Software Foundation, either version 3 of the License, or
// (at your option) any later version.
//
// Moodle is distributed in the hope that it will be useful,
// but WITHOUT ANY WARRANTY; without even the implied warranty of
// MERCHANTABILITY or FITNESS FOR A PARTICULAR PURPOSE.  See the
// GNU General Public License for more details.
//
// You should have received a copy of the GNU General Public License
// along with Moodle.  If not, see <http://www.gnu.org/licenses/>.

namespace tool_objectfs\tests;

defined('MOODLE_INTERNAL') || die();

use tool_objectfs\local\object_manipulator\candidates\candidates_finder;
use tool_objectfs\local\object_manipulator\deleter;

require_once(__DIR__ . '/classes/test_client.php');
require_once(__DIR__ . '/tool_objectfs_testcase.php');

class deleter_testcase extends tool_objectfs_testcase {

    /** @var string $manipulator */
    protected $manipulator = 'deleter';

    protected function setUp() {
        parent::setUp();
        $config = get_objectfs_config();
        $this->candidatesfinder = new candidates_finder(deleter::class, $config);
        $config->deletelocal = true;
        $config->consistencydelay = 0;
        $config->sizethreshold = 0;
        set_objectfs_config($config);
        $this->logger = new \tool_objectfs\log\aggregate_logger();
        $this->deleter = new deleter($this->filesystem, $config, $this->logger);
        ob_start();
    }

    protected function tearDown() {
        ob_end_clean();
    }

    protected function set_deleter_config($key, $value) {
        $config = get_objectfs_config();
        $config->$key = $value;
        $this->deleter = new deleter($this->filesystem, $config, $this->logger);
    }

    public function test_deleter_get_candidate_objects_will_get_duplicated_objects() {
        $duplicatedbject = $this->create_duplicated_object();

        $candidateobjects = $this->candidatesfinder->get();

        foreach ($candidateobjects as $candidate) {
            $this->assertEquals($duplicatedbject->contenthash, $candidate->contenthash);
        }
    }

    public function test_deleter_get_candidate_objects_will_not_get_local_or_remote_objects() {
        $localobject = $this->create_local_object();
        $remoteobject = $this->create_remote_object();

<<<<<<< HEAD
        $candidateobjects = $this->candidatesfinder->get();

        $this->assertArrayNotHasKey($localobject->contenthash, $candidateobjects);
        $this->assertArrayNotHasKey($remoteobject->contenthash, $candidateobjects);
=======
        self::assertFalse($this->objects_contain_hash($localobject->contenthash));
        self::assertFalse($this->objects_contain_hash($remoteobject->contenthash));
>>>>>>> 0681300d
    }

    public function test_deleter_get_candidate_objects_will_not_get_objects_which_havent_been_duplicated_for_consistancy_delay() {
        $duplicatedbject = $this->create_duplicated_object();
        $this->set_deleter_config('consistencydelay', 100);

<<<<<<< HEAD
        $candidateobjects = $this->candidatesfinder->get();

        $this->assertArrayNotHasKey($duplicatedbject->contenthash, $candidateobjects);
=======
        self::assertFalse($this->objects_contain_hash($duplicatedbject->contenthash));
>>>>>>> 0681300d
    }

    public function test_deleter_can_delete_object() {
        global $DB;
        $object = $this->create_duplicated_object();

        $this->deleter->execute(array($object));

        $location = $DB->get_field('tool_objectfs_objects', 'location', array('contenthash' => $object->contenthash));
        $this->assertEquals(OBJECT_LOCATION_EXTERNAL, $location);
        $this->assertFalse($this->is_locally_readable_by_hash($object->contenthash));
        $this->assertTrue($this->is_externally_readable_by_hash($object->contenthash));
    }

    public function test_deleter_can_handle_local_object() {
        global $DB;
        $object = $this->create_local_object();

        $this->deleter->execute(array($object));

        $location = $DB->get_field('tool_objectfs_objects', 'location', array('contenthash' => $object->contenthash));
        $this->assertEquals(OBJECT_LOCATION_LOCAL, $location);
        $this->assertTrue($this->is_locally_readable_by_hash($object->contenthash));
        $this->assertFalse($this->is_externally_readable_by_hash($object->contenthash));
    }

    public function test_deleter_can_handle_remote_object() {
        global $DB;
        $object = $this->create_remote_object();

        $this->deleter->execute(array($object));

        $location = $DB->get_field('tool_objectfs_objects', 'location', array('contenthash' => $object->contenthash));
        $this->assertEquals(OBJECT_LOCATION_EXTERNAL, $location);
        $this->assertFalse($this->is_locally_readable_by_hash($object->contenthash));
        $this->assertTrue($this->is_externally_readable_by_hash($object->contenthash));
    }

    public function test_deleter_will_delete_no_objects_if_deletelocal_disabled() {
        global $DB;
        $object = $this->create_duplicated_object();
        $this->set_deleter_config('deletelocal', 0);

        $this->deleter->execute(array($object));

        $location = $DB->get_field('tool_objectfs_objects', 'location', array('contenthash' => $object->contenthash));
        $this->assertEquals(OBJECT_LOCATION_DUPLICATED, $location);
        $this->assertTrue($this->is_locally_readable_by_hash($object->contenthash));
        $this->assertTrue($this->is_externally_readable_by_hash($object->contenthash));
    }

    public function test_deleter_can_delete_multiple_objects() {
        global $DB;
        $objects = array();
        for ($i = 0; $i < 5; $i++) {
            $objects[] = $this->create_duplicated_object("Object $i");
        }

        $this->deleter->execute($objects);

        foreach ($objects as $object) {
            $location = $DB->get_field('tool_objectfs_objects', 'location', array('contenthash' => $object->contenthash));
            $this->assertEquals(OBJECT_LOCATION_EXTERNAL, $location);
            $this->assertFalse($this->is_locally_readable_by_hash($object->contenthash));
            $this->assertTrue($this->is_externally_readable_by_hash($object->contenthash));
        }
    }
}
<|MERGE_RESOLUTION|>--- conflicted
+++ resolved
@@ -18,7 +18,6 @@
 
 defined('MOODLE_INTERNAL') || die();
 
-use tool_objectfs\local\object_manipulator\candidates\candidates_finder;
 use tool_objectfs\local\object_manipulator\deleter;
 
 require_once(__DIR__ . '/classes/test_client.php');
@@ -27,12 +26,11 @@
 class deleter_testcase extends tool_objectfs_testcase {
 
     /** @var string $manipulator */
-    protected $manipulator = 'deleter';
+    protected $manipulator = deleter::class;
 
     protected function setUp() {
         parent::setUp();
         $config = get_objectfs_config();
-        $this->candidatesfinder = new candidates_finder(deleter::class, $config);
         $config->deletelocal = true;
         $config->consistencydelay = 0;
         $config->sizethreshold = 0;
@@ -49,45 +47,29 @@
     protected function set_deleter_config($key, $value) {
         $config = get_objectfs_config();
         $config->$key = $value;
+        set_objectfs_config($config);
         $this->deleter = new deleter($this->filesystem, $config, $this->logger);
     }
 
     public function test_deleter_get_candidate_objects_will_get_duplicated_objects() {
         $duplicatedbject = $this->create_duplicated_object();
 
-        $candidateobjects = $this->candidatesfinder->get();
-
-        foreach ($candidateobjects as $candidate) {
-            $this->assertEquals($duplicatedbject->contenthash, $candidate->contenthash);
-        }
+        self::assertTrue($this->objects_contain_hash($duplicatedbject->contenthash));
     }
 
     public function test_deleter_get_candidate_objects_will_not_get_local_or_remote_objects() {
         $localobject = $this->create_local_object();
         $remoteobject = $this->create_remote_object();
 
-<<<<<<< HEAD
-        $candidateobjects = $this->candidatesfinder->get();
-
-        $this->assertArrayNotHasKey($localobject->contenthash, $candidateobjects);
-        $this->assertArrayNotHasKey($remoteobject->contenthash, $candidateobjects);
-=======
         self::assertFalse($this->objects_contain_hash($localobject->contenthash));
         self::assertFalse($this->objects_contain_hash($remoteobject->contenthash));
->>>>>>> 0681300d
     }
 
     public function test_deleter_get_candidate_objects_will_not_get_objects_which_havent_been_duplicated_for_consistancy_delay() {
         $duplicatedbject = $this->create_duplicated_object();
         $this->set_deleter_config('consistencydelay', 100);
 
-<<<<<<< HEAD
-        $candidateobjects = $this->candidatesfinder->get();
-
-        $this->assertArrayNotHasKey($duplicatedbject->contenthash, $candidateobjects);
-=======
         self::assertFalse($this->objects_contain_hash($duplicatedbject->contenthash));
->>>>>>> 0681300d
     }
 
     public function test_deleter_can_delete_object() {
@@ -155,4 +137,4 @@
             $this->assertTrue($this->is_externally_readable_by_hash($object->contenthash));
         }
     }
-}
+}