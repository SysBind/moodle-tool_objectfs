--- conflicted
+++ resolved
@@ -18,7 +18,6 @@
 
 defined('MOODLE_INTERNAL') || die();
 
-use tool_objectfs\local\object_manipulator\candidates\candidates_finder;
 use tool_objectfs\local\object_manipulator\checker;
 
 require_once(__DIR__ . '/classes/test_client.php');
@@ -27,12 +26,11 @@
 class checker_testcase extends tool_objectfs_testcase {
 
     /** @var string $manipulator */
-    protected $manipulator = 'checker';
+    protected $manipulator = checker::class;
 
     protected function setUp() {
         parent::setUp();
         $config = get_objectfs_config();
-        $this->candidatesfinder = new candidates_finder(checker::class, $config);
         set_objectfs_config($config);
         $this->logger = new \tool_objectfs\log\aggregate_logger();
         $this->checker = new checker($this->filesystem, $config, $this->logger);
@@ -71,10 +69,6 @@
         $localobject = $this->create_local_object('test_checker_get_candidate_objects_will_not_get_objects_local');
         $remoteobject = $this->create_remote_object('test_checker_get_candidate_objects_will_not_get_objects_remote');
         $duplicatedbject = $this->create_duplicated_object('test_checker_get_candidate_objects_will_not_get_objects_duplicated');
-<<<<<<< HEAD
-        $candidateobjects = $this->candidatesfinder->get();
-=======
->>>>>>> 0681300d
 
         self::assertFalse($this->objects_contain_hash($localobject->contenthash));
         self::assertFalse($this->objects_contain_hash($remoteobject->contenthash));
@@ -94,17 +88,10 @@
     public function test_checker_can_update_object() {
         global $DB;
         $localobject = $this->create_local_object('test_checker_can_update_object');
-<<<<<<< HEAD
-        $DB->delete_records('tool_objectfs_objects', array('contenthash' => $localobject->contenthash));
-        $this->checker->execute(array($localobject));
-        $candidateobjects = $this->candidatesfinder->get();
-        $dblocation = $DB->get_field('tool_objectfs_objects', 'location', array('contenthash' => $localobject->contenthash));
-=======
         $localobject->id = null;
         $DB->delete_records('tool_objectfs_objects', ['contenthash' => $localobject->contenthash]);
         $this->checker->execute([$localobject]);
         $dblocation = $DB->get_field('tool_objectfs_objects', 'location', ['contenthash' => $localobject->contenthash]);
->>>>>>> 0681300d
 
         $this->assertNotFalse($dblocation);
         $this->assertEquals(OBJECT_LOCATION_LOCAL, $dblocation);
