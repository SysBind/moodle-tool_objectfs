--- conflicted
+++ resolved
@@ -18,8 +18,6 @@
 
 defined('MOODLE_INTERNAL') || die();
 
-use tool_objectfs\local\object_manipulator\candidates\candidates_factory;
-use tool_objectfs\local\object_manipulator\candidates\candidates_finder;
 use tool_objectfs\local\object_manipulator\pusher;
 
 require_once(__DIR__ . '/classes/test_client.php');
@@ -28,7 +26,7 @@
 class pusher_testcase extends tool_objectfs_testcase {
 
     /** @var string $manipulator */
-    protected $manipulator = 'pusher';
+    protected $manipulator = pusher::class;
 
     protected function setUp() {
         parent::setUp();
@@ -36,7 +34,6 @@
         $config->sizethreshold = 0;
         $config->minimumage = 0;
         set_objectfs_config($config);
-        $this->candidatesfinder = new candidates_finder(pusher::class, $config);
         $this->logger = new \tool_objectfs\log\aggregate_logger();
         $this->pusher = new pusher($this->filesystem, $config, $this->logger);
         ob_start();
@@ -55,29 +52,15 @@
     public function test_pusher_get_candidate_objects_will_get_local_objects() {
         $object = $this->create_local_object();
 
-        $candidateobjects = $this->candidatesfinder->get();
-        $objectfound = false;
-        foreach ($candidateobjects as $candidate) {
-            if ($object->contenthash === $candidate->contenthash) {
-                $objectfound = true;
-            }
-        }
-        $this->assertTrue($objectfound);
+        self::assertTrue($this->objects_contain_hash($object->contenthash));;
     }
 
     public function test_pusher_get_candidate_objects_wont_get_duplicated_or_remote_objects() {
         $duplicatedobject = $this->create_duplicated_object();
         $remoteobject = $this->create_remote_object();
 
-<<<<<<< HEAD
-        $candidateobjects = $this->candidatesfinder->get();
-
-        $this->assertArrayNotHasKey($duplicatedobject->contenthash, $candidateobjects);
-        $this->assertArrayNotHasKey($remoteobject->contenthash, $candidateobjects);
-=======
         self::assertFalse($this->objects_contain_hash($duplicatedobject->contenthash));
         self::assertFalse($this->objects_contain_hash($remoteobject->contenthash));
->>>>>>> 0681300d
     }
 
     public function test_pusher_get_candidate_objects_wont_get_objects_bigger_than_maximum_filesize() {
@@ -86,13 +69,7 @@
         $maximumfilesize = $this->filesystem->get_maximum_upload_filesize() + 1;
         $DB->set_field('files', 'filesize', $maximumfilesize, array('contenthash' => $object->contenthash));
 
-<<<<<<< HEAD
-        $candidateobjects = $this->candidatesfinder->get();
-
-        $this->assertArrayNotHasKey($object->contenthash, $candidateobjects);
-=======
         self::assertFalse($this->objects_contain_hash($object->contenthash));
->>>>>>> 0681300d
     }
 
     public function test_pusher_get_candidate_objects_wont_get_objects_under_size_threshold() {
@@ -101,13 +78,7 @@
         $object = $this->create_local_object();
         $DB->set_field('files', 'filesize', 10, array('contenthash' => $object->contenthash));
 
-<<<<<<< HEAD
-        $candidateobjects = $this->candidatesfinder->get();
-
-        $this->assertArrayNotHasKey($object->contenthash, $candidateobjects);
-=======
         self::assertFalse($this->objects_contain_hash($object->contenthash));
->>>>>>> 0681300d
     }
 
     public function test_pusher_get_candidate_objects_wont_get_objects_younger_than_minimum_age() {
@@ -115,13 +86,7 @@
         $this->set_pusher_config('minimumage', 100);
         $object = $this->create_local_object();
 
-<<<<<<< HEAD
-        $candidateobjects = $this->candidatesfinder->get();
-
-        $this->assertArrayNotHasKey($object->contenthash, $candidateobjects);
-=======
         self::assertFalse($this->objects_contain_hash($object->contenthash));
->>>>>>> 0681300d
     }
 
     public function test_pusher_can_push_local_file() {
