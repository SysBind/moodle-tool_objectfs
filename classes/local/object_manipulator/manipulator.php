<?php
// This file is part of Moodle - http://moodle.org/
//
// Moodle is free software: you can redistribute it and/or modify
// it under the terms of the GNU General Public License as published by
// the Free Software Foundation, either version 3 of the License, or
// (at your option) any later version.
//
// Moodle is distributed in the hope that it will be useful,
// but WITHOUT ANY WARRANTY; without even the implied warranty of
// MERCHANTABILITY or FITNESS FOR A PARTICULAR PURPOSE.  See the
// GNU General Public License for more details.
//
// You should have received a copy of the GNU General Public License
// along with Moodle.  If not, see <http://www.gnu.org/licenses/>.

/**
 * File manipulator abstract class.
 *
 * @package   tool_objectfs
 * @author    Kenneth Hendricks <kennethhendricks@catalyst-au.net>
 * @copyright Catalyst IT
 * @license   http://www.gnu.org/copyleft/gpl.html GNU GPL v3 or later
 */

namespace tool_objectfs\local\object_manipulator;

<<<<<<< HEAD
use stdClass;
use tool_objectfs\local\store\object_file_system;
use tool_objectfs\log\aggregate_logger;
=======
use dml_exception;
>>>>>>> 0681300d

defined('MOODLE_INTERNAL') || die();

require_once($CFG->dirroot . '/admin/tool/objectfs/lib.php');

abstract class manipulator implements object_manipulator {

    /**
     * object file system
     *
     * @var object_file_system
     */
    protected $filesystem;

    /**
     * What time the file manipulator should finish execution by.
     *
     * @var int
     */
    protected $finishtime;

    /** @var aggregate_logger $logger */
    protected $logger;

    /** @var int $batchsize */
    protected $batchsize;

    /**
     * Size threshold for pulling files from remote in bytes.
     *
     * @var int
     */
    protected $sizethreshold;

    /**
     * Manipulator constructor
     *
     * @param object_file_system $filesystem object file system
     * @param stdClass $config
     * @param aggregate_logger $logger
     */
    public function __construct(object_file_system $filesystem, stdClass $config, aggregate_logger $logger) {
        $this->finishtime = time() + $config->maxtaskruntime;
        $this->filesystem = $filesystem;
        $this->batchsize = $config->batchsize;
        $this->sizethreshold = $config->sizethreshold;
        $this->logger = $logger;
        // Inject our logger into the filesystem.
        $this->filesystem->set_logger($this->logger);
    }

    /**
<<<<<<< HEAD
     * manipulate objects
     * @param  array $objectrecords
     */
    public function execute(array $objectrecords) {
=======
     * Returns a manipulator query name for logging.
     *
     * @return string
     */
    abstract protected function get_query_name();

    /**
     * Returns SQL to retrieve objects for manipulation.
     *
     * @return string
     */
    abstract protected function get_candidates_sql();

    /**
     * Returns a list of parameters for SQL from get_candidates_sql.
     *
     * @return array
     */
    abstract protected function get_candidates_sql_params();

    /**
     * Pushes files from local file system to remote.
     *
     * @param  array $objectrecords content hashes to push
     * @throws dml_exception
     */
    public function execute(array $objectrecords) {

>>>>>>> 0681300d
        if (!$this->manipulator_can_execute()) {
            mtrace('Objectfs manipulator exiting early');
            return;
        }

        if (count($objectrecords) === 0) {
            mtrace('No candidate objects found.');
            return;
        }

        $this->logger->start_timing();

        foreach ($objectrecords as $objectrecord) {
            if (time() >= $this->finishtime) {
                break;
            }

            $objectlock = $this->filesystem->acquire_object_lock($objectrecord->contenthash);

            // Object is currently being manipulated elsewhere.
            if (!$objectlock) {
                continue;
            }

            $newlocation = $this->manipulate_object($objectrecord);
            if (!empty($objectrecord->id)) {
                update_object($objectrecord, $newlocation);
            } else {
                update_object_by_hash($objectrecord->contenthash, $newlocation);
            }
            $objectlock->release();
        }

        $this->logger->end_timing();
        $this->logger->output_move_statistics();
    }

    /**
     * @param stdClass $objectrecord
     * @return int
     */
    abstract public function manipulate_object(stdClass $objectrecord);

    /**
     * @return bool
     */
    protected function manipulator_can_execute() {
        return true;
    }
}<|MERGE_RESOLUTION|>--- conflicted
+++ resolved
@@ -25,13 +25,10 @@
 
 namespace tool_objectfs\local\object_manipulator;
 
-<<<<<<< HEAD
+use dml_exception;
 use stdClass;
 use tool_objectfs\local\store\object_file_system;
 use tool_objectfs\log\aggregate_logger;
-=======
-use dml_exception;
->>>>>>> 0681300d
 
 defined('MOODLE_INTERNAL') || die();
 
@@ -84,51 +81,15 @@
     }
 
     /**
-<<<<<<< HEAD
-     * manipulate objects
-     * @param  array $objectrecords
-     */
-    public function execute(array $objectrecords) {
-=======
-     * Returns a manipulator query name for logging.
-     *
-     * @return string
-     */
-    abstract protected function get_query_name();
-
-    /**
-     * Returns SQL to retrieve objects for manipulation.
-     *
-     * @return string
-     */
-    abstract protected function get_candidates_sql();
-
-    /**
-     * Returns a list of parameters for SQL from get_candidates_sql.
-     *
-     * @return array
-     */
-    abstract protected function get_candidates_sql_params();
-
-    /**
-     * Pushes files from local file system to remote.
-     *
-     * @param  array $objectrecords content hashes to push
+     * @param array $objectrecords
+     * @return mixed|void
      * @throws dml_exception
      */
     public function execute(array $objectrecords) {
-
->>>>>>> 0681300d
         if (!$this->manipulator_can_execute()) {
             mtrace('Objectfs manipulator exiting early');
             return;
         }
-
-        if (count($objectrecords) === 0) {
-            mtrace('No candidate objects found.');
-            return;
-        }
-
         $this->logger->start_timing();
 
         foreach ($objectrecords as $objectrecord) {
